#pragma once

//#define USE_STXXL

#include <array>
#include <cassert>
#include <cstdint>
#include <vector>

#ifdef USE_STXXL
#include <stxxl/vector>
#endif

// =================================================================================================
//     Quartet Lookup Table
// =================================================================================================

template<typename LookupIntType>
class QuartetLookupTable {
public:

	// -------------------------------------------------------------------------
	//     Typedefs and Enums
	// -------------------------------------------------------------------------

	using QuartetTuple = std::array< LookupIntType, 3 >;

	// -------------------------------------------------------------------------
	//     Constructors and Rule of Five
	// -------------------------------------------------------------------------

	QuartetLookupTable() :
			num_taxa_(0) {
	}

	QuartetLookupTable(size_t num_taxa) {
		init(num_taxa);
	}

	~QuartetLookupTable() {
#ifdef USE_STXXL
		while (!quartet_lookup_.empty()) {
			quartet_lookup_.pop_back();
		}
#endif
	}

	QuartetLookupTable(QuartetLookupTable const&) = default;
	QuartetLookupTable(QuartetLookupTable&&) = default;

	QuartetLookupTable& operator=(QuartetLookupTable const&) = default;
	QuartetLookupTable& operator=(QuartetLookupTable&&) = default;

	// -------------------------------------------------------------------------
	//     Public Interface
	// -------------------------------------------------------------------------

	void init(size_t num_taxa) {
		num_taxa_ = num_taxa;
		// init_binom_lookup_(num_taxa);
		init_quartet_lookup_(num_taxa);
	}

	size_t num_taxa() const {
		return num_taxa_;
	}

	size_t size() const {
		return (quartet_lookup_.size() * 3 * sizeof(LookupIntType)) + (binom_lookup_.size() + 1) * sizeof(size_t);
	}

	QuartetTuple& get_tuple(size_t a, size_t b, size_t c, size_t d) {
		size_t const id = lookup_index_(a, b, c, d);
		assert(id < quartet_lookup_.size());
		return quartet_lookup_[id];
	}

	QuartetTuple const& get_tuple(size_t a, size_t b, size_t c, size_t d) const {
		size_t const id = lookup_index_(a, b, c, d);
		assert(id < quartet_lookup_.size());
		return quartet_lookup_[id];
	}

<<<<<<< HEAD
	size_t get_index(size_t a, size_t b, size_t c, size_t d){
		return lookup_index_(a,b,c,d);	
=======
	size_t get_tuple_id(size_t a, size_t b, size_t c, size_t d) {
		size_t id = lookup_index_(a, b, c, d);
		assert(id < quartet_lookup_.size());
		return id;
	}

	void update_quartet(size_t id, LookupIntType counter_q1, LookupIntType counter_q2, LookupIntType counter_q3){
		QuartetTuple q = {counter_q1, counter_q2, counter_q3};
		quartet_lookup_[id] = q;
>>>>>>> 94f8ed11
	}

	size_t tuple_index(size_t a, size_t b, size_t c, size_t d) const {
		// Get all comparisons that we need.
		bool const ac = (a<c);
		bool const ad = (a<d);
		bool const bc = (b<c);
		bool const bd = (b<d);

		// Check first and third case. Second one is implied.
		bool const x = ((ac) & (ad) & (bc) & (bd)) | ((!ac) & (!bc) & (!ad) & (!bd));
		bool const ab_in_cd = ((!ac) & (ad) & (!bc) & (bd)) | ((!ad) & (ac) & (!bd) & (bc));
		bool const cd_in_ab = ((ac) & (!bc) & (ad) & (!bd)) | ((bc) & (!ac) & (bd) & (!ad));
		bool const z = ab_in_cd | cd_in_ab;
		bool const y = !x & !z;

		// Only one can be set.
		assert(!(x & y & z));
		assert(x ^ y ^ z);
		assert(x | y | z);
		size_t const r = static_cast<size_t>(y) + 2 * static_cast<size_t>(z);

		// Result has to be fitting.
		assert(r < 3);
		assert((x && !y && !z && r == 0) || (!x && y && !z && r == 1) || (!x && !y && z && r == 2));
		return r;
	}

	// -------------------------------------------------------------------------
	//     Private Members
	// -------------------------------------------------------------------------

	void init_binom_lookup_(size_t num_taxa) {
		binom_lookup_ = std::vector<size_t>(num_taxa * 5, 0);

		for (size_t i = 0; i < num_taxa; ++i) {
			for (size_t j = 0; j <= 4; ++j) {
				if (i == j || j == 0 || i == 0) {
					if (i == 0 && j > 0) {
						binom_lookup_[i * 5 + j] = 0;
					} else {
						binom_lookup_[i * 5 + j] = 1;
					}
				} else {
					binom_lookup_[i * 5 + j] = binom_lookup_[(i - 1) * 5 + j - 1] + binom_lookup_[(i - 1) * 5 + j];
				}
			}
		}
	}

	void init_quartet_lookup_(size_t num_taxa) {
		// calculate ncr(n, 4)
		size_t const n = (num_taxa * (num_taxa - 1) * (num_taxa - 2) * (num_taxa - 3)) / 24;
		quartet_lookup_ = std::vector<QuartetTuple>(n, {{ 0, 0, 0 }});
	}

	size_t binom_coefficient_sum_(size_t a, size_t b, size_t c, size_t d) const {
		// auto binom = [&]( size_t n, size_t k ) {
		// 	if( n * 5 + k >= binom_lookup_.size() ) {
		// 		std::cout << "n " << n << " k " << k << " size " << binom_lookup_.size() << "\n";
		// 	}
		//
		// 	assert( n * 5 + k < binom_lookup_.size() );
		// 	return binom_lookup_[ n * 5 + k ];
		// };
		//
		// // We expect sorted input, starting at the largest.
		// assert(a > b && b > c && c > d);
		//
		// assert(d == binom(d, 1));
		// size_t res = d;
		// res += binom(c, 2);
		// res += binom(b, 3);
		// res += binom(a, 4);

		// Alternative, without lookup.
		size_t res = 0;
		res += ( a * (a - 1) * (a - 2) * (a - 3) ) / 24;
		res += ( b * (b - 1) * (b - 2) ) / 6;
		res += ( c * (c - 1) ) / 2;
		res += d;

		return res;
	}

	size_t lookup_index_(size_t a, size_t b, size_t c, size_t d) const {
		size_t ta, tb, tc, td; // from largest to smallest
		size_t low1, high1, low2, high2, middle1, middle2;

		if (a < b) {
			low1 = a;
			high1 = b;
		} else {
			low1 = b;
			high1 = a;
		}
		if (c < d) {
			low2 = c;
			high2 = d;
		} else {
			low2 = d;
			high2 = c;
		}

		if (low1 < low2) {
			td = low1;
			middle1 = low2;
		} else {
			td = low2;
			middle1 = low1;
		}
		if (high1 > high2) {
			ta = high1;
			middle2 = high2;
		} else {
			ta = high2;
			middle2 = high1;
		}
		if (middle1 < middle2) {
			tc = middle1;
			tb = middle2;
		} else {
			tc = middle2;
			tb = middle1;
		}

		return binom_coefficient_sum_(ta, tb, tc, td);
	}

	// -------------------------------------------------------------------------
	//     Data Members
	// -------------------------------------------------------------------------

#ifdef USE_STXXL
	stxxl::VECTOR_GENERATOR<QuartetTuple>::result quartet_lookup_;
#else
	std::vector<QuartetTuple> quartet_lookup_;
#endif

	std::vector<size_t> binom_lookup_;

	size_t num_taxa_;

};<|MERGE_RESOLUTION|>--- conflicted
+++ resolved
@@ -81,10 +81,6 @@
 		return quartet_lookup_[id];
 	}
 
-<<<<<<< HEAD
-	size_t get_index(size_t a, size_t b, size_t c, size_t d){
-		return lookup_index_(a,b,c,d);	
-=======
 	size_t get_tuple_id(size_t a, size_t b, size_t c, size_t d) {
 		size_t id = lookup_index_(a, b, c, d);
 		assert(id < quartet_lookup_.size());
@@ -94,7 +90,6 @@
 	void update_quartet(size_t id, LookupIntType counter_q1, LookupIntType counter_q2, LookupIntType counter_q3){
 		QuartetTuple q = {counter_q1, counter_q2, counter_q3};
 		quartet_lookup_[id] = q;
->>>>>>> 94f8ed11
 	}
 
 	size_t tuple_index(size_t a, size_t b, size_t c, size_t d) const {
