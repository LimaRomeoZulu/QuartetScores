--- conflicted
+++ resolved
@@ -52,7 +52,7 @@
 template<typename CINT>
 class QuartetCounterLookup {
 public:
-	QuartetCounterLookup(const Tree &refTree, const std::string &evalTreesPath, size_t m, bool verboseOutput, bool savemem, int num_threads, int internalMemory);
+	QuartetCounterLookup(const Tree &refTree, const std::string &evalTreesPath, size_t m, bool savemem, int num_threads, int internalMemory);
 	~QuartetCounterLookup() = default;
 	std::tuple<CINT, CINT, CINT> countQuartetOccurrences(size_t aIdx, size_t bIdx, size_t cIdx, size_t dIdx) const;
 	std::unique_ptr<QuartetScoreComputer<CINT>> qsc;
@@ -126,12 +126,8 @@
 
 //size_t tmp = CO(a, a2, b, c);
 //quartetSorter.push(tmp,t);						
-<<<<<<< HEAD
-uint64_t tmp = qsc->get_index(a,a2,b,c);
-=======
 size_t tmp = metaLookupTable.get_index(a,a2,b,c);
 tmp += metaLookupTable.get_tuple_index(a,a2,b,c);
->>>>>>> 94f8ed11
 quartetSorter.push(tmp,t);	
 //lookupTableFast[CO(a, a2, b, c)]++;
 					}
@@ -301,11 +297,8 @@
 */		++itTree;
 		++i;
 	}
-<<<<<<< HEAD
 	end = std::chrono::steady_clock::now();
 	LOG(INFO) << "[counting_time] [" << std::chrono::duration_cast<std::chrono::microseconds>(end - begin).count()<< " ms]";
-=======
->>>>>>> 94f8ed11
 	reduceSorter();
 		
 	stxxl::stats_data stats_end(*Stats);
@@ -327,7 +320,7 @@
  * @param m the number of evaluation trees
  */
 template<typename CINT>
-QuartetCounterLookup<CINT>::QuartetCounterLookup(Tree const &refTree, const std::string &evalTreesPath, size_t m, bool verboseOutput,
+QuartetCounterLookup<CINT>::QuartetCounterLookup(Tree const &refTree, const std::string &evalTreesPath, size_t m,
 		bool savemem,int num_threads, int internalMemory) :
 		savemem(savemem),
 quartetSorter(my_comparator<uint64_t>(),static_cast<size_t>(1)<<internalMemory, num_threads) {
@@ -356,11 +349,7 @@
 		lookupTable.init(n);
 	} else {
 		//lookupTableFast.resize(n * n * n * n);
-<<<<<<< HEAD
-		qsc->init(n);
-=======
 	//	metaLookupTable.init(n);
->>>>>>> 94f8ed11
 	}
 	countQuartets(evalTreesPath, m, taxonToReferenceID);
 	if (savemem) {
@@ -413,18 +402,9 @@
 		//output.close();
 		return std::tuple<CINT, CINT, CINT>(abCD, acBD, adBC);
 	} else {
-		size_t a = refIdToLookupID[aIdx];
-		size_t b = refIdToLookupID[bIdx];
-		size_t c = refIdToLookupID[cIdx];
-		size_t d = refIdToLookupID[dIdx];
-		const auto& tuple = metaLookupTable.get_tuple(a, b, c, d);
-		CINT abCD = tuple[metaLookupTable.get_tuple_index(a, b, c, d)];
-		CINT acBD = tuple[metaLookupTable.get_tuple_index(a, c, b, d)];
-		CINT adBC = tuple[metaLookupTable.get_tuple_index(a, d, b, c)];
-		//std::ofstream output;
-		//output.open("countBuffer.csv", std::ios_base::app);
-		//output << a << "," << b << "," << c << "," << d << "," << abCD << "," << acBD << "," << adBC << std::endl;
-		//output.close();
+		CINT abCD = lookupQuartetCount(aIdx, bIdx, cIdx, dIdx);
+		CINT acBD = lookupQuartetCount(aIdx, cIdx, bIdx, dIdx);
+		CINT adBC = lookupQuartetCount(aIdx, dIdx, bIdx, cIdx);
 		return std::tuple<CINT, CINT, CINT>(abCD, acBD, adBC);
 	}
 }
@@ -452,9 +432,7 @@
 	uint16_t c;
 	uint16_t d;
 	
-	//std::ofstream output;
-	//output.open("output_Scores.csv", std::ofstream::app);
-
+	uint64_t tupleIndex = 0;
     for(;!quartetSorter.empty();++quartetSorter)
     {
 		if(tmp == *quartetSorter){
@@ -490,33 +468,10 @@
 					break;
 			}
 			tmp &= ~(mask); 
-<<<<<<< HEAD
-			quartet = qsc->get_leaves(tmp);
-			a = lookupIdToRefId[quartet[0]];
-			b = lookupIdToRefId[quartet[1]];
-			c = lookupIdToRefId[quartet[2]];
-			d = lookupIdToRefId[quartet[3]];
-			//Experiment 6: Time profile
-			end = std::chrono::steady_clock::now();
-			LOG(INFO) << "[readingSorter_time] [" << std::chrono::duration_cast<std::chrono::microseconds>(end - begin).count()<< " ms]";
-			begin = std::chrono::steady_clock::now();
-			//END Experiment 6: Time profile
-			qsc->computeQuartetScoresBifurcatingQuartets(a,b,c,d,{{counter_q1, counter_q2, counter_q3}});
-			//Experiment 6: Time profile
-			end = std::chrono::steady_clock::now();
-			LOG(INFO) << "[computingScores_time] [" << std::chrono::duration_cast<std::chrono::microseconds>(end - begin).count()<< " ms]";
-			begin = std::chrono::steady_clock::now();
-			//END Experiment 6: Time profile
-			size_t tuple = lookupTable.get_index(quartet[0], quartet[1], quartet[2], quartet[3]); 
-			//output << tuple << "," << counter_q1 << "," << counter_q2 << "," << counter_q3 << std::endl;
-			counter = 1;
-			counter_q1= counter_q2= counter_q3 = 0;
-=======
 			tmp = tmp >> 2;
 			lookupTable.update_quartet(tmp, counter_q1, counter_q2, counter_q3);
 			counter = 1;
 			counter_q1 = counter_q2 = counter_q3 = 0;
->>>>>>> 94f8ed11
 			tmp = *quartetSorter;
 		}
     }
@@ -533,31 +488,8 @@
 			break;
 	}
 	tmp &= ~(mask); 
-<<<<<<< HEAD
-	quartet = qsc->get_leaves(tmp);
-	a = lookupIdToRefId[quartet[0]];
-	b = lookupIdToRefId[quartet[1]];
-	c = lookupIdToRefId[quartet[2]];
-	d = lookupIdToRefId[quartet[3]];
-	//Experiment 6: Time profile
-	end = std::chrono::steady_clock::now();
-	LOG(INFO) << "[readingSorter_time] [" << std::chrono::duration_cast<std::chrono::microseconds>(end - begin).count()<< " ms]";
-	begin = std::chrono::steady_clock::now();
-	//END Experiment 6: Time profile
-	qsc->computeQuartetScoresBifurcatingQuartets(a,b,c,d,{{counter_q1, counter_q2, counter_q3}});
-	//Experiment 6: Time profile
-	end = std::chrono::steady_clock::now();
-	LOG(INFO) << "[computingScores_time] [" << std::chrono::duration_cast<std::chrono::microseconds>(end - begin).count()<< " ms]";
-	begin = std::chrono::steady_clock::now();
-	//END Experiment 6: Time profile
-	size_t tuple = lookupTable.get_index(quartet[0], quartet[1], quartet[2], quartet[3]); 
-	//output << tuple << "," << counter_q1 << "," << counter_q2 << "," << counter_q3 << std::endl;
-	counter_q1= counter_q2= counter_q3 = 0;
-	qsc->calculateQPICScores();
-=======
 	tmp = tmp >> 2;
 	lookupTable.update_quartet(tmp, counter_q1, counter_q2, counter_q3);
->>>>>>> 94f8ed11
 	//lookupTableFast[tmp] = lookupTableFast[tmp] + counter;
 	quartetSorter.clear();
 	//output.close();
